--- conflicted
+++ resolved
@@ -84,8 +84,10 @@
 
     s3_max_attempts: int = DEFAULT_S3_MAX_ATTEMPTS
     """The maximum number of attempts when downloading assets from s3."""
+    
+    s3_endpoint_url: Optional[str] = None
+    """Set an optional custom endpoint url for s3."""
 
-<<<<<<< HEAD
     oauth2_grant: Optional[str] = field(default=os.getenv("OAUTH2_GRANT"))
     """OAuth2 grant type.
 
@@ -155,10 +157,6 @@
     oauth2_extra: Dict[str, str] = field(default_factory=dict)
     """Extra configuration options for the OAuth2 grant.
     """
-=======
-    s3_endpoint_url: Optional[str] = None
-    """Set an optional custom endpoint url for s3."""
->>>>>>> 44d18726
 
     def validate(self) -> None:
         """Validates this configuration.
