--- conflicted
+++ resolved
@@ -6,15 +6,13 @@
 
 ## [Unreleased]
 
-<<<<<<< HEAD
 ### Added
 
 - `--http-timeout` option to the CLI ([#196](https://github.com/stac-utils/stac-asset/pull/196))
-=======
+
 ### Fixed
 
 - Expand the list of exceptions on which we should retry for HTTP ([#195](https://github.com/stac-utils/stac-asset/pull/195))
->>>>>>> c4acd5c7
 
 ## [0.4.1] - 2024-07-17
 
